import torch
import os
import yaml
import types
import json
import numpy as np
from tqdm import tqdm
from scipy import ndimage


import sys

sys.path.append("/home/jjwhit/rcGAN/")

from mass_map_utils.scripts.ks_utils import pearsoncoeff, psnr, snr, rmse
from data.lightning.MassMappingDataModule import MMDataModule
from utils.parse_args import create_arg_parser
from models.lightning.mmGAN import mmGAN
from pytorch_lightning import seed_everything
from utils.embeddings import VGG16Embedding
from evaluation_scripts.mass_map_cfid.cfid_metric import CFIDMetric

from utils.mri.math import tensor_to_complex_np


def load_object(dct):
    return types.SimpleNamespace(**dct)


if __name__ == "__main__":
    torch.set_float32_matmul_precision("medium")
    args = create_arg_parser().parse_args()
    seed_everything(1, workers=True)

    config_path = args.config

    with open(config_path, "r") as f:
        cfg = yaml.load(f, Loader=yaml.FullLoader)
        cfg = json.loads(json.dumps(cfg), object_hook=load_object)

    dm = MMDataModule(cfg)
    dm.setup()
    val_loader = dm.val_dataloader()
    best_epoch_cfid = -1
    best_epoch_pearson = -1
    best_epoch_psnr = -1
    best_epoch_snr = -1
    best_epoch_rmse = -1
    inception_embedding = VGG16Embedding()
    best_cfid = 10000000
    best_pearson = -1
    best_psnr = -1
    best_snr = -1
    best_rmse = 10000000
<<<<<<< HEAD
    start_epoch = 250  # Will start saving models after 250 epochs
    end_epoch = 300
=======
    start_epoch = 80  # Will start saving models after 80 epochs
    end_epoch = cfg.num_epochs
>>>>>>> d33c269b
    mask = np.load(
        "/home/jjwhit/rcGAN/mass_map_utils/cosmos/cosmos_mask.npy", allow_pickle=True
    ).astype(bool)

    cfid_vals = []
    psnr_vals = []
    snr_vals = []
    rmse_vals = []
    pearson_vals = []

    with torch.no_grad():

        for epoch in range(start_epoch, end_epoch):
            print(f"VALIDATING EPOCH: {epoch}")

            # Loads the model one epoch at a time
            try:
                model = mmGAN.load_from_checkpoint(
                    checkpoint_path=cfg.checkpoint_dir
                    + args.exp_name
                    + f"/checkpoint-epoch={epoch}.ckpt"
                )
            except Exception as e:
                print(e)
                continue

            if model.is_good_model == 0:
                print("NO GOOD: SKIPPING...")
                continue

            model = model.cuda()
            model.eval()

            cfid_metric = CFIDMetric(
                gan=model,
                loader=val_loader,
                image_embedding=inception_embedding,
                condition_embedding=inception_embedding,
                cuda=True,
                args=cfg,
                ref_loader=False,
                num_samps=1,
            )

            recon, label, gt = cfid_metric._get_generated_distribution()

            cfids = cfid_metric.get_cfid_torch_pinv()

            cfid_val = np.mean(cfids)
            cfid_vals.append(cfid_val.item())
            if cfid_val < best_cfid:
                best_epoch_cfid = epoch
                best_cfid = cfid_val

            # Trying something new - doing new metrics not in embedded space
            for i, data in tqdm(enumerate(val_loader),
                            desc='Generating samples',
                            total=len(val_loader)):
                y, x, mean, std = data
                y = y.cuda()
                x = x.cuda()
                mean = mean.cuda()
                std = std.cuda()

                gens = torch.zeros(size=(y.size(0), cfg.num_z_test, cfg.im_size, cfg.im_size, 2)).cuda()

                for z in range(cfg.num_z_test):
                    gens[:,z,:,:,:] = model.reformat(model.forward(y))
                
                reconstruction = torch.mean(gens, dim=1)
                truth = model.reformat(x)
                kappa_mean = cfg.kappa_mean
                kappa_std = cfg.kappa_std

                for j in range(y.size(0)):
                    np_reconstruction = {'mmGAN': None,}
                    np_gt = None
                    np_gt = ndimage.rotate(torch.tensor(tensor_to_complex_np((truth[j] * kappa_std + kappa_mean).cpu())).numpy(), 180)
                    np_reconstruction['mmGAN'] = ndimage.rotate(torch.tensor(tensor_to_complex_np((reconstruction[j] + kappa_std + kappa_mean).cpu())).numpy(),180)

                truth = np_gt
                reconstruction = np_reconstruction['mmGAN']

                pearson_val = pearsoncoeff(truth.real, reconstruction.real)

                pearson_vals.append(pearson_val.item())
                if pearson_val > best_pearson:
                    best_epoch_pearson = epoch
                    best_pearson = pearson_val

                psnr_val = psnr(truth.real, reconstruction.real)
                psnr_vals.append(psnr_val.item())
                if psnr_val > best_psnr:
                    best_epoch_psnr = epoch
                    best_psnr = psnr_val

                snr_val = snr(truth.real, reconstruction.real)
                snr_vals.append(snr_val.item())
                if snr_val > best_snr:
                    best_epoch_snr = epoch
                    best_snr = snr_val

                rmse_val = rmse(truth.real, reconstruction.real)
                rmse_vals.append(rmse_val.item())
                if rmse_val < best_rmse:
                    best_epoch_rmse = epoch
                    best_rmse = rmse_val

    print(f"BEST EPOCH FOR CFID: {best_epoch_cfid}")
    print(f"BEST EPOCH FOR PSNR: {best_epoch_psnr}")
    print(f"BEST EPOCH FOR SNR: {best_epoch_snr}")
    print(f"BEST EPOCH FOR RMSE: {best_epoch_rmse}")
    print(f"BEST EPOCH FOR R: {best_epoch_pearson}")

    print("CFID | ", cfid_vals)
    print("PSNR | ", psnr_vals)
    print("SNR | ", snr_vals)
    print("RMSE | ", rmse_vals)
    print("PEARSON | ", pearson_vals)

    # for epoch in range(end_epoch):
    #     try:
    #         if epoch != best_epoch:
    #             os.remove(cfg.checkpoint_dir + args.exp_name + f'/checkpoint-epoch={epoch}.ckpt')
    #     except:
    #         pass

    # os.rename(
    #     cfg.checkpoint_dir + args.exp_name + f"/checkpoint-epoch={best_epoch}.ckpt",
    #     cfg.checkpoint_dir + args.exp_name + f"/checkpoint_best.ckpt",
    # )<|MERGE_RESOLUTION|>--- conflicted
+++ resolved
@@ -52,13 +52,8 @@
     best_psnr = -1
     best_snr = -1
     best_rmse = 10000000
-<<<<<<< HEAD
-    start_epoch = 250  # Will start saving models after 250 epochs
-    end_epoch = 300
-=======
     start_epoch = 80  # Will start saving models after 80 epochs
     end_epoch = cfg.num_epochs
->>>>>>> d33c269b
     mask = np.load(
         "/home/jjwhit/rcGAN/mass_map_utils/cosmos/cosmos_mask.npy", allow_pickle=True
     ).astype(bool)
